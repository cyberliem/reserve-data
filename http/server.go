package http

import (
	"fmt"
	"log"
	"math/big"
	"net/http"
	"net/url"
	"strconv"
	"strings"

	"github.com/KyberNetwork/reserve-data"
	"github.com/KyberNetwork/reserve-data/common"
	"github.com/KyberNetwork/reserve-data/metric"
	"github.com/ethereum/go-ethereum/common/hexutil"
	raven "github.com/getsentry/raven-go"
	"github.com/gin-contrib/cors"
	"github.com/gin-contrib/sentry"
	"github.com/gin-gonic/gin"
)

type HTTPServer struct {
	app         reserve.ReserveData
	core        reserve.ReserveCore
	metric      metric.MetricStorage
	host        string
	authEnabled bool
	auth        Authentication
	r           *gin.Engine
}

const MAX_TIMESPOT uint64 = 18446744073709551615

func getTimePoint(c *gin.Context, useDefault bool) uint64 {
	timestamp := c.DefaultQuery("timestamp", "")
	if timestamp == "" {
		if useDefault {
			log.Printf("Interpreted timestamp to default - %d\n", MAX_TIMESPOT)
			return MAX_TIMESPOT
		} else {
			timepoint := common.GetTimepoint()
			log.Printf("Interpreted timestamp to current time - %d\n", timepoint)
			return uint64(timepoint)
		}
	} else {
		timepoint, err := strconv.ParseUint(timestamp, 10, 64)
		if err != nil {
			log.Printf("Interpreted timestamp(%s) to default - %s\n", timestamp, MAX_TIMESPOT)
			return MAX_TIMESPOT
		} else {
			log.Printf("Interpreted timestamp(%s) to %s\n", timestamp, timepoint)
			return timepoint
		}
	}
}

func IsIntime(nonce string) bool {
	serverTime := common.GetTimepoint()
	nonceInt, err := strconv.ParseInt(nonce, 10, 64)
	if err != nil {
		log.Printf("IsIntime returns false, err: %v", err)
		return false
	}
	difference := nonceInt - int64(serverTime)
	if difference < -10000 || difference > 10000 {
		log.Printf("IsIntime returns false, nonce: %d, serverTime: %d, difference: %d", nonceInt, int64(serverTime), difference)
		return false
	}
	return true
}

// signed message (message = url encoded both query params and post params, keys are sorted) in "signed" header
// using HMAC512
// params must contain "nonce" which is the unixtime in millisecond. The nonce will be invalid
// if it differs from server time more than 10s
func (self *HTTPServer) Authenticated(c *gin.Context, requiredParams []string, writeRequired bool) (url.Values, bool) {
	err := c.Request.ParseForm()
	if err != nil {
		c.JSON(
			http.StatusOK,
			gin.H{
				"success": false,
				"reason":  "Malformed request package",
			},
		)
		return c.Request.Form, false
	}

	if !self.authEnabled {
		return c.Request.Form, true
	}

	params := c.Request.Form
	if !IsIntime(params.Get("nonce")) {
		c.JSON(
			http.StatusOK,
			gin.H{
				"success": false,
				"reason":  "Your nonce is invalid",
			},
		)
		return c.Request.Form, false
	}

	for _, p := range requiredParams {
		if params.Get(p) == "" {
			c.JSON(
				http.StatusOK,
				gin.H{
					"success": false,
					"reason":  fmt.Sprintf("Required param (%s) is missing. Param name is case sensitive", p),
				},
			)
			return c.Request.Form, false
		}
	}

	signed := c.GetHeader("signed")
	message := c.Request.Form.Encode()
	var knReadonlySign string
	if !writeRequired {
		knReadonlySign = self.auth.KNReadonlySign(message)
	}
	knsign := self.auth.KNSign(message)
	log.Printf(
		"Signing message(%s) to check authentication. Expected \"%s\", got \"%s\"",
		message, knsign, signed)
	if signed == knsign || (knReadonlySign != "" && signed == knReadonlySign) {
		return params, true
	} else {
		c.JSON(
			http.StatusOK,
			gin.H{
				"success": false,
				"reason":  "Invalid signed token",
			},
		)
		return params, false
	}
}

func (self *HTTPServer) AllPrices(c *gin.Context) {
	log.Printf("Getting all prices \n")
	data, err := self.app.GetAllPrices(getTimePoint(c, true))
	if err != nil {
		c.JSON(
			http.StatusOK,
			gin.H{"success": false, "reason": err.Error()},
		)
	} else {
		c.JSON(
			http.StatusOK,
			gin.H{
				"success":   true,
				"version":   data.Version,
				"timestamp": data.Timestamp,
				"data":      data.Data,
				"block":     data.Block,
			},
		)
	}
}

func (self *HTTPServer) Price(c *gin.Context) {
	base := c.Param("base")
	quote := c.Param("quote")
	log.Printf("Getting price for %s - %s \n", base, quote)
	pair, err := common.NewTokenPair(base, quote)
	if err != nil {
		c.JSON(
			http.StatusOK,
			gin.H{"success": false, "reason": "Token pair is not supported"},
		)
	} else {
		data, err := self.app.GetOnePrice(pair.PairID(), getTimePoint(c, true))
		if err != nil {
			c.JSON(
				http.StatusOK,
				gin.H{"success": false, "reason": err.Error()},
			)
		} else {
			c.JSON(
				http.StatusOK,
				gin.H{
					"success":   true,
					"version":   data.Version,
					"timestamp": data.Timestamp,
					"exchanges": data.Data,
				},
			)
		}
	}
}

func (self *HTTPServer) AuthData(c *gin.Context) {
	log.Printf("Getting current auth data snapshot \n")
	_, ok := self.Authenticated(c, []string{}, false)
	if !ok {
		return
	}

	data, err := self.app.GetAuthData(getTimePoint(c, true))
	if err != nil {
		c.JSON(
			http.StatusOK,
			gin.H{"success": false, "reason": err.Error()},
		)
	} else {
		c.JSON(
			http.StatusOK,
			gin.H{
				"success":   true,
				"version":   data.Version,
				"timestamp": data.Timestamp,
				"data":      data.Data,
			},
		)
	}
}

func (self *HTTPServer) GetRate(c *gin.Context) {
	log.Printf("Getting all rates \n")
	data, err := self.app.GetAllRates(getTimePoint(c, true))
	if err != nil {
		c.JSON(
			http.StatusOK,
			gin.H{"success": false, "reason": err.Error()},
		)
	} else {
		c.JSON(
			http.StatusOK,
			gin.H{
				"success":   true,
				"version":   data.Version,
				"timestamp": data.Timestamp,
				"data":      data.Data,
			},
		)
	}
}

func (self *HTTPServer) SetRate(c *gin.Context) {
<<<<<<< HEAD
	postForm, ok := self.Authenticated(c, []string{"tokens", "buys", "sells", "block"}, true)
=======
	postForm, ok := self.Authenticated(c, []string{"tokens", "buys", "sells", "block", "afp_mid"})
>>>>>>> b09d9dc4
	if !ok {
		return
	}
	tokenAddrs := postForm.Get("tokens")
	buys := postForm.Get("buys")
	sells := postForm.Get("sells")
	block := postForm.Get("block")
	afpMid := postForm.Get("afp_mid")
	tokens := []common.Token{}
	for _, tok := range strings.Split(tokenAddrs, "-") {
		token, err := common.GetToken(tok)
		if err != nil {
			c.JSON(
				http.StatusOK,
				gin.H{"success": false, "reason": err.Error()},
			)
			return
		} else {
			tokens = append(tokens, token)
		}
	}
	bigBuys := []*big.Int{}
	for _, rate := range strings.Split(buys, "-") {
		r, err := hexutil.DecodeBig(rate)
		if err != nil {
			c.JSON(
				http.StatusOK,
				gin.H{"success": false, "reason": err.Error()},
			)
		} else {
			bigBuys = append(bigBuys, r)
		}
	}
	bigSells := []*big.Int{}
	for _, rate := range strings.Split(sells, "-") {
		r, err := hexutil.DecodeBig(rate)
		if err != nil {
			c.JSON(
				http.StatusOK,
				gin.H{"success": false, "reason": err.Error()},
			)
		} else {
			bigSells = append(bigSells, r)
		}
	}
	intBlock, err := strconv.ParseInt(block, 10, 64)
	if err != nil {
		c.JSON(
			http.StatusOK,
			gin.H{"success": false, "reason": err.Error()},
		)
		return
	}
	bigAfpMid := []*big.Int{}
	for _, rate := range strings.Split(afpMid, "-") {
		r, err := hexutil.DecodeBig(rate)
		if err != nil {
			c.JSON(
				http.StatusOK,
				gin.H{"succes": false, "reason": err.Error()},
			)
		} else {
			bigAfpMid = append(bigAfpMid, r)
		}
	}
	id, err := self.core.SetRates(tokens, bigBuys, bigSells, big.NewInt(intBlock), bigAfpMid)
	if err != nil {
		c.JSON(
			http.StatusOK,
			gin.H{"success": false, "reason": err.Error()},
		)
		return
	} else {
		c.JSON(
			http.StatusOK,
			gin.H{
				"success": true,
				"id":      id,
			},
		)
	}
}

func (self *HTTPServer) Trade(c *gin.Context) {
	postForm, ok := self.Authenticated(c, []string{"base", "quote", "amount", "rate", "type"}, true)
	if !ok {
		return
	}

	exchangeParam := c.Param("exchangeid")
	baseTokenParam := postForm.Get("base")
	quoteTokenParam := postForm.Get("quote")
	amountParam := postForm.Get("amount")
	rateParam := postForm.Get("rate")
	typeParam := postForm.Get("type")

	exchange, err := common.GetExchange(exchangeParam)
	if err != nil {
		c.JSON(
			http.StatusOK,
			gin.H{"success": false, "reason": err.Error()},
		)
		return
	}
	base, err := common.GetToken(baseTokenParam)
	if err != nil {
		c.JSON(
			http.StatusOK,
			gin.H{"success": false, "reason": err.Error()},
		)
		return
	}
	quote, err := common.GetToken(quoteTokenParam)
	if err != nil {
		c.JSON(
			http.StatusOK,
			gin.H{"success": false, "reason": err.Error()},
		)
		return
	}
	amount, err := strconv.ParseFloat(amountParam, 64)
	if err != nil {
		c.JSON(
			http.StatusOK,
			gin.H{"success": false, "reason": err.Error()},
		)
		return
	}
	rate, err := strconv.ParseFloat(rateParam, 64)
	log.Printf("http server: Trade: rate: %f, raw rate: %s", rate, rateParam)
	if err != nil {
		c.JSON(
			http.StatusOK,
			gin.H{"success": false, "reason": err.Error()},
		)
		return
	}
	if typeParam != "sell" && typeParam != "buy" {
		c.JSON(
			http.StatusOK,
			gin.H{"success": false, "reason": fmt.Sprintf("Trade type of %s is not supported.", typeParam)},
		)
		return
	}
	id, done, remaining, finished, err := self.core.Trade(
		exchange, typeParam, base, quote, rate, amount, getTimePoint(c, false))
	if err != nil {
		c.JSON(
			http.StatusOK,
			gin.H{"success": false, "reason": err.Error()},
		)
		return
	}
	c.JSON(
		http.StatusOK,
		gin.H{
			"success":   true,
			"id":        id,
			"done":      done,
			"remaining": remaining,
			"finished":  finished,
		},
	)
}

func (self *HTTPServer) CancelOrder(c *gin.Context) {
	postForm, ok := self.Authenticated(c, []string{"order_id"}, true)
	if !ok {
		return
	}

	exchangeParam := c.Param("exchangeid")
	id := postForm.Get("order_id")

	exchange, err := common.GetExchange(exchangeParam)
	if err != nil {
		c.JSON(
			http.StatusOK,
			gin.H{"success": false, "reason": err.Error()},
		)
		return
	}
	log.Printf("Cancel order id: %s from %s\n", id, exchange.ID())
	activityID, err := common.StringToActivityID(id)
	if err != nil {
		c.JSON(
			http.StatusOK,
			gin.H{"success": false, "reason": err.Error()},
		)
		return
	}
	err = self.core.CancelOrder(activityID, exchange)
	if err != nil {
		c.JSON(
			http.StatusOK,
			gin.H{"success": false, "reason": err.Error()},
		)
		return
	}
	c.JSON(
		http.StatusOK,
		gin.H{
			"success": true,
		},
	)
}

func (self *HTTPServer) Withdraw(c *gin.Context) {
	postForm, ok := self.Authenticated(c, []string{"token", "amount"}, true)
	if !ok {
		return
	}

	exchangeParam := c.Param("exchangeid")
	tokenParam := postForm.Get("token")
	amountParam := postForm.Get("amount")

	exchange, err := common.GetExchange(exchangeParam)
	if err != nil {
		c.JSON(
			http.StatusOK,
			gin.H{"success": false, "reason": err.Error()},
		)
		return
	}
	token, err := common.GetToken(tokenParam)
	if err != nil {
		c.JSON(
			http.StatusOK,
			gin.H{"success": false, "reason": err.Error()},
		)
		return
	}
	amount, err := hexutil.DecodeBig(amountParam)
	if err != nil {
		c.JSON(
			http.StatusOK,
			gin.H{"success": false, "reason": err.Error()},
		)
		return
	}
	log.Printf("Withdraw %s %s from %s\n", amount.Text(10), token.ID, exchange.ID())
	id, err := self.core.Withdraw(exchange, token, amount, getTimePoint(c, false))
	if err != nil {
		c.JSON(
			http.StatusOK,
			gin.H{"success": false, "reason": err.Error()},
		)
		return
	}
	c.JSON(
		http.StatusOK,
		gin.H{
			"success": true,
			"id":      id,
		},
	)
}

func (self *HTTPServer) Deposit(c *gin.Context) {
	postForm, ok := self.Authenticated(c, []string{"amount", "token"}, true)
	if !ok {
		return
	}

	exchangeParam := c.Param("exchangeid")
	amountParam := postForm.Get("amount")
	tokenParam := postForm.Get("token")

	exchange, err := common.GetExchange(exchangeParam)
	if err != nil {
		c.JSON(
			http.StatusOK,
			gin.H{"success": false, "reason": err.Error()},
		)
		return
	}
	token, err := common.GetToken(tokenParam)
	if err != nil {
		c.JSON(
			http.StatusOK,
			gin.H{"success": false, "reason": err.Error()},
		)
		return
	}
	amount, err := hexutil.DecodeBig(amountParam)
	if err != nil {
		c.JSON(
			http.StatusOK,
			gin.H{"success": false, "reason": err.Error()},
		)
		return
	}
	log.Printf("Depositing %s %s to %s\n", amount.Text(10), token.ID, exchange.ID())
	id, err := self.core.Deposit(exchange, token, amount, getTimePoint(c, false))
	if err != nil {
		c.JSON(
			http.StatusOK,
			gin.H{"success": false, "reason": err.Error()},
		)
		return
	}
	c.JSON(
		http.StatusOK,
		gin.H{
			"success": true,
			"id":      id,
		},
	)
}

func (self *HTTPServer) GetActivities(c *gin.Context) {
	log.Printf("Getting all activity records \n")
	_, ok := self.Authenticated(c, []string{}, false)
	if !ok {
		return
	}
	fromTime, _ := strconv.ParseUint(c.Query("fromTime"), 10, 64)
	toTime, _ := strconv.ParseUint(c.Query("toTime"), 10, 64)

	data, err := self.app.GetRecords(fromTime*1000000, toTime*1000000)
	if err != nil {
		c.JSON(
			http.StatusOK,
			gin.H{"success": false, "reason": err.Error()},
		)
	} else {
		c.JSON(
			http.StatusOK,
			gin.H{
				"success": true,
				"data":    data,
			},
		)
	}
}

func (self *HTTPServer) TradeLogs(c *gin.Context) {
	log.Printf("Getting trade logs")
	fromTime, _ := strconv.ParseUint(c.Query("fromTime"), 10, 64)
	toTime, _ := strconv.ParseUint(c.Query("toTime"), 10, 64)

	data, err := self.app.GetTradeLogs(fromTime, toTime)
	if err != nil {
		c.JSON(
			http.StatusOK,
			gin.H{"success": false, "reason": err.Error()},
		)
	} else {
		c.JSON(
			http.StatusOK,
			gin.H{
				"success": true,
				"data":    data,
			},
		)
	}
}

func (self *HTTPServer) StopFetcher(c *gin.Context) {
	err := self.app.Stop()
	if err != nil {
		c.JSON(
			http.StatusOK,
			gin.H{"success": false, "reason": err.Error()},
		)
	} else {
		c.JSON(
			http.StatusOK,
			gin.H{
				"success": true,
			},
		)
	}
}

func (self *HTTPServer) ImmediatePendingActivities(c *gin.Context) {
	log.Printf("Getting all immediate pending activity records \n")
	_, ok := self.Authenticated(c, []string{}, false)
	if !ok {
		return
	}

	data, err := self.app.GetPendingActivities()
	if err != nil {
		c.JSON(
			http.StatusOK,
			gin.H{"success": false, "reason": err.Error()},
		)
	} else {
		c.JSON(
			http.StatusOK,
			gin.H{
				"success": true,
				"data":    data,
			},
		)
	}
}

func (self *HTTPServer) Metrics(c *gin.Context) {
	response := metric.MetricResponse{
		Timestamp: common.GetTimepoint(),
	}
	log.Printf("Getting metrics")
	postForm, ok := self.Authenticated(c, []string{"tokens", "from", "to"}, false)
	if !ok {
		return
	}
	tokenParam := postForm.Get("tokens")
	fromParam := postForm.Get("from")
	toParam := postForm.Get("to")
	tokens := []common.Token{}
	for _, tok := range strings.Split(tokenParam, "-") {
		token, err := common.GetToken(tok)
		if err != nil {
			c.JSON(
				http.StatusOK,
				gin.H{"success": false, "reason": err.Error()},
			)
			return
		} else {
			tokens = append(tokens, token)
		}
	}
	from, err := strconv.ParseUint(fromParam, 10, 64)
	if err != nil {
		c.JSON(
			http.StatusOK,
			gin.H{"success": false, "reason": err.Error()},
		)
	}
	to, err := strconv.ParseUint(toParam, 10, 64)
	if err != nil {
		c.JSON(
			http.StatusOK,
			gin.H{"success": false, "reason": err.Error()},
		)
	}
	data, err := self.metric.GetMetric(tokens, from, to)
	if err != nil {
		c.JSON(
			http.StatusOK,
			gin.H{"success": false, "reason": err.Error()},
		)
	}
	response.ReturnTime = common.GetTimepoint()
	response.Data = data
	c.JSON(
		http.StatusOK,
		gin.H{
			"success":    true,
			"timestamp":  response.Timestamp,
			"returnTime": response.ReturnTime,
			"data":       response.Data,
		},
	)
}

func (self *HTTPServer) StoreMetrics(c *gin.Context) {
	log.Printf("Storing metrics")
	postForm, ok := self.Authenticated(c, []string{"timestamp", "data"}, true)
	if !ok {
		return
	}
	timestampParam := postForm.Get("timestamp")
	dataParam := postForm.Get("data")

	timestamp, err := strconv.ParseUint(timestampParam, 10, 64)
	if err != nil {
		c.JSON(
			http.StatusOK,
			gin.H{"success": false, "reason": err.Error()},
		)
	}
	metricEntry := metric.MetricEntry{}
	metricEntry.Timestamp = timestamp
	metricEntry.Data = map[string]metric.TokenMetric{}
	// data must be in form of <token>_afpmid_spread|<token>_afpmid_spread|...
	for _, tokenData := range strings.Split(dataParam, "|") {
		parts := strings.Split(tokenData, "_")
		if len(parts) != 3 {
			c.JSON(
				http.StatusOK,
				gin.H{"success": false, "reason": "submitted data is not in correct format"},
			)
			return
		}
		token := parts[0]
		afpmidStr := parts[1]
		spreadStr := parts[2]

		afpmid, err := strconv.ParseFloat(afpmidStr, 64)
		if err != nil {
			c.JSON(
				http.StatusOK,
				gin.H{"success": false, "reason": "Afp mid " + afpmidStr + " is not float64"},
			)
			return
		}
		spread, err := strconv.ParseFloat(spreadStr, 64)
		if err != nil {
			c.JSON(
				http.StatusOK,
				gin.H{"success": false, "reason": "Spread " + spreadStr + " is not float64"},
			)
			return
		}
		metricEntry.Data[token] = metric.TokenMetric{
			AfpMid: afpmid,
			Spread: spread,
		}
	}

	err = self.metric.StoreMetric(&metricEntry, common.GetTimepoint())
	if err != nil {
		c.JSON(
			http.StatusOK,
			gin.H{"success": false, "reason": err.Error()},
		)
	} else {
		c.JSON(
			http.StatusOK,
			gin.H{
				"success": true,
			},
		)
	}
}

func (self *HTTPServer) GetExchangeInfo(c *gin.Context) {
	log.Println("Get exchange info")
	exchangeParam := c.Param("exchangeid")
	exchange, err := common.GetExchange(exchangeParam)
	if err != nil {
		c.JSON(
			http.StatusOK,
			gin.H{"success": false, "reason": err.Error()},
		)
		return
	}
	exchangeInfo, err := exchange.GetInfo()
	if err != nil {
		c.JSON(
			http.StatusOK,
			gin.H{
				"success": false,
				"reason":  err.Error(),
			},
		)
	}
	c.JSON(
		http.StatusOK,
		gin.H{
			"success": true,
			"data":    exchangeInfo.GetData(),
		},
	)
}

func (self *HTTPServer) GetPairInfo(c *gin.Context) {
	exchangeParam := c.Param("exchangeid")
	base := c.Param("base")
	quote := c.Param("quote")
	exchange, err := common.GetExchange(exchangeParam)
	if err != nil {
		c.JSON(
			http.StatusOK,
			gin.H{"success": false, "reason": err.Error()},
		)
		return
	}
	pair, err := common.NewTokenPair(base, quote)
	if err != nil {
		c.JSON(
			http.StatusOK,
			gin.H{"success": false, "reason": err.Error()},
		)
		return
	}
	pairInfo, err := exchange.GetExchangeInfo(pair.PairID())
	if err != nil {
		c.JSON(
			http.StatusOK,
			gin.H{"success": false, "reason": err.Error()},
		)
		return
	}
	c.JSON(
		http.StatusOK,
		gin.H{"success": true, "data": pairInfo},
	)
	return
}

func (self *HTTPServer) GetExchangeFee(c *gin.Context) {
	exchangeParam := c.Param("exchangeid")
	exchange, err := common.GetExchange(exchangeParam)
	if err != nil {
		c.JSON(
			http.StatusOK,
			gin.H{"success": false, "reason": err.Error()},
		)
		return
	}
	fee := exchange.GetFee()
	c.JSON(
		http.StatusOK,
		gin.H{"success": true, "data": fee},
	)
	return
}

func (self *HTTPServer) GetFee(c *gin.Context) {
	data := map[string]common.ExchangeFees{}
	for _, exchange := range common.SupportedExchanges {
		fee := exchange.GetFee()
		data[string(exchange.ID())] = fee
	}
	c.JSON(
		http.StatusOK,
		gin.H{"success": true, "data": data},
	)
	return
}

func (self *HTTPServer) Run() {
	self.r.GET("/prices", self.AllPrices)
	self.r.GET("/prices/:base/:quote", self.Price)
	self.r.GET("/getrates", self.GetRate)

	self.r.GET("/authdata", self.AuthData)
	self.r.GET("/activities", self.GetActivities)
	self.r.GET("/immediate-pending-activities", self.ImmediatePendingActivities)
	self.r.GET("/tradelogs", self.TradeLogs)
	self.r.GET("/metrics", self.Metrics)
	self.r.POST("/metrics", self.StoreMetrics)

	self.r.POST("/cancelorder/:exchangeid", self.CancelOrder)
	self.r.POST("/deposit/:exchangeid", self.Deposit)
	self.r.POST("/withdraw/:exchangeid", self.Withdraw)
	self.r.POST("/trade/:exchangeid", self.Trade)
	self.r.POST("/setrates", self.SetRate)
	self.r.GET("/exchangeinfo/:exchangeid", self.GetExchangeInfo)
	self.r.GET("/exchangeinfo/:exchangeid/:base/:quote", self.GetPairInfo)
	self.r.GET("/exchangefees", self.GetFee)
	self.r.GET("/exchangefees/:exchangeid", self.GetExchangeFee)

	self.r.Run(self.host)
}

func NewHTTPServer(
	app reserve.ReserveData,
	core reserve.ReserveCore,
	metric metric.MetricStorage,
	host string,
	enableAuth bool,
	authEngine Authentication) *HTTPServer {
	raven.SetDSN("https://bf15053001464a5195a81bc41b644751:eff41ac715114b20b940010208271b13@sentry.io/228067")

	r := gin.Default()
	r.Use(sentry.Recovery(raven.DefaultClient, false))
	corsConfig := cors.DefaultConfig()
	corsConfig.AddAllowMethods("OPTIONS")
	corsConfig.AddAllowHeaders("signed")
	corsConfig.AllowAllOrigins = true
	r.Use(cors.New(corsConfig))

	return &HTTPServer{
		app, core, metric, host, enableAuth, authEngine, r,
	}
}<|MERGE_RESOLUTION|>--- conflicted
+++ resolved
@@ -240,11 +240,7 @@
 }
 
 func (self *HTTPServer) SetRate(c *gin.Context) {
-<<<<<<< HEAD
-	postForm, ok := self.Authenticated(c, []string{"tokens", "buys", "sells", "block"}, true)
-=======
-	postForm, ok := self.Authenticated(c, []string{"tokens", "buys", "sells", "block", "afp_mid"})
->>>>>>> b09d9dc4
+	postForm, ok := self.Authenticated(c, []string{"tokens", "buys", "sells", "block", "afp_mid"}, true)
 	if !ok {
 		return
 	}
