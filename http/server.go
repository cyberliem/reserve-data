package http

import (
	"fmt"
	"github.com/KyberNetwork/reserve-data"
	"log"
	"math/big"
	"net/http"
	"strconv"
	"strings"

	"github.com/KyberNetwork/reserve-data/common"
	"github.com/ethereum/go-ethereum/common/hexutil"
	"github.com/getsentry/raven-go"
	"github.com/gin-contrib/sentry"
	"github.com/gin-gonic/gin"
)

type HTTPServer struct {
	app  reserve.ReserveData
	core reserve.ReserveCore
	host string
	r    *gin.Engine
}

const MAX_TIMESPOT uint64 = 18446744073709551615

func getTimePoint(c *gin.Context) uint64 {
	timestamp := c.DefaultQuery("timestamp", "")
	if timestamp == "" {
		log.Printf("Interpreted timestamp(%s) to default - %s\n", timestamp, MAX_TIMESPOT)
		return MAX_TIMESPOT
	} else {
		timepoint, err := strconv.ParseUint(timestamp, 10, 64)
		if err != nil {
			log.Printf("Interpreted timestamp(%s) to default - %s\n", timestamp, MAX_TIMESPOT)
			return MAX_TIMESPOT
		} else {
			log.Printf("Interpreted timestamp(%s) to %s\n", timestamp, timepoint)
			return timepoint
		}
	}
}

func (self *HTTPServer) AllPrices(c *gin.Context) {
	log.Printf("Getting all prices \n")
	data, err := self.app.GetAllPrices(getTimePoint(c))
	if err != nil {
		c.JSON(
			http.StatusOK,
			gin.H{"success": false, "reason": err.Error()},
		)
	} else {
		c.JSON(
			http.StatusOK,
			gin.H{
				"success":   true,
				"version":   data.Version,
				"timestamp": data.Timestamp,
				"data":      data.Data,
			},
		)
	}
}

func (self *HTTPServer) Price(c *gin.Context) {
	base := c.Param("base")
	quote := c.Param("quote")
	log.Printf("Getting price for %s - %s \n", base, quote)
	pair, err := common.NewTokenPair(base, quote)
	if err != nil {
		c.JSON(
			http.StatusOK,
			gin.H{"success": false, "reason": "Token pair is not supported"},
		)
	} else {
		data, err := self.app.GetOnePrice(pair.PairID(), getTimePoint(c))
		if err != nil {
			c.JSON(
				http.StatusOK,
				gin.H{"success": false, "reason": err.Error()},
			)
		} else {
			c.JSON(
				http.StatusOK,
				gin.H{
					"success":   true,
					"version":   data.Version,
					"timestamp": data.Timestamp,
					"exchanges": data.Data,
				},
			)
		}
	}
}

func (self *HTTPServer) AllBalances(c *gin.Context) {
	log.Printf("Getting all balances \n")
	data, err := self.app.GetAllBalances(getTimePoint(c))
	if err != nil {
		c.JSON(
			http.StatusOK,
			gin.H{"success": false, "reason": err.Error()},
		)
	} else {
		c.JSON(
			http.StatusOK,
			gin.H{
				"success":   true,
				"version":   data.Version,
				"timestamp": data.Timestamp,
				"data":      data.Data,
			},
		)
	}
}

func (self *HTTPServer) AllEBalances(c *gin.Context) {
	log.Printf("Getting all balances \n")
	data, err := self.app.GetAllEBalances(getTimePoint(c))
	if err != nil {
		c.JSON(
			http.StatusOK,
			gin.H{"success": false, "reason": err.Error()},
		)
	} else {
		c.JSON(
			http.StatusOK,
			gin.H{
				"success":   true,
				"version":   data.Version,
				"timestamp": data.Timestamp,
				"data":      data.Data,
			},
		)
	}
}

func (self *HTTPServer) GetRate(c *gin.Context) {
	log.Printf("Getting all rates \n")
	data, err := self.app.GetAllRates(getTimePoint(c))
	if err != nil {
		c.JSON(
			http.StatusOK,
			gin.H{"success": false, "reason": err.Error()},
		)
	} else {
		c.JSON(
			http.StatusOK,
			gin.H{
				"success":   true,
				"version":   data.Version,
				"timestamp": data.Timestamp,
				"data":      data.Data,
			},
		)
	}
}

func (self *HTTPServer) SetRate(c *gin.Context) {
	sources := c.PostForm("sources")
	dests := c.PostForm("dests")
	rates := c.PostForm("rates")
	blocks := c.PostForm("expiries")
	sourceTokens := []common.Token{}
	for _, source := range strings.Split(sources, "-") {
		token, err := common.GetToken(source)
		if err != nil {
			c.JSON(
				http.StatusOK,
				gin.H{"success": false, "reason": err.Error()},
			)
			return
		} else {
			sourceTokens = append(sourceTokens, token)
		}
	}
	destTokens := []common.Token{}
	for _, dest := range strings.Split(dests, "-") {
		token, err := common.GetToken(dest)
		if err != nil {
			c.JSON(
				http.StatusOK,
				gin.H{"success": false, "reason": err.Error()},
			)
			return
		} else {
			destTokens = append(destTokens, token)
		}
	}
	bigRates := []*big.Int{}
	for _, rate := range strings.Split(rates, "-") {
		r, err := hexutil.DecodeBig(rate)
		if err != nil {
			c.JSON(
				http.StatusOK,
				gin.H{"success": false, "reason": err.Error()},
			)
		} else {
			bigRates = append(bigRates, r)
		}
	}
	expiryBlocks := []*big.Int{}
	for _, expiry := range strings.Split(blocks, "-") {
		r, err := hexutil.DecodeBig(expiry)
		if err != nil {
			c.JSON(
				http.StatusOK,
				gin.H{"success": false, "reason": err.Error()},
			)
		} else {
			expiryBlocks = append(expiryBlocks, r)
		}
	}
	hash, err := self.core.SetRates(sourceTokens, destTokens, bigRates, expiryBlocks)
	if err != nil {
		c.JSON(
			http.StatusOK,
			gin.H{"success": false, "reason": err.Error()},
		)
		return
	} else {
		c.JSON(
			http.StatusOK,
			gin.H{
				"success": true,
				"hash":    hash.Hex(),
			},
		)
	}
}

func (self *HTTPServer) Trade(c *gin.Context) {
	exchangeParam := c.Param("exchangeid")
	baseTokenParam := c.PostForm("base")
	quoteTokenParam := c.PostForm("quote")
	amountParam := c.PostForm("amount")
	rateParam := c.PostForm("rate")
	typeParam := c.PostForm("type")

	exchange, err := common.GetExchange(exchangeParam)
	if err != nil {
		c.JSON(
			http.StatusOK,
			gin.H{"success": false, "reason": err.Error()},
		)
		return
	}
	base, err := common.GetToken(baseTokenParam)
	if err != nil {
		c.JSON(
			http.StatusOK,
			gin.H{"success": false, "reason": err.Error()},
		)
		return
	}
	quote, err := common.GetToken(quoteTokenParam)
	if err != nil {
		c.JSON(
			http.StatusOK,
			gin.H{"success": false, "reason": err.Error()},
		)
		return
	}
	amount, err := strconv.ParseFloat(amountParam, 64)
	if err != nil {
		c.JSON(
			http.StatusOK,
			gin.H{"success": false, "reason": err.Error()},
		)
		return
	}
	rate, err := strconv.ParseFloat(rateParam, 64)
	if err != nil {
		c.JSON(
			http.StatusOK,
			gin.H{"success": false, "reason": err.Error()},
		)
		return
	}
	if typeParam != "sell" && typeParam != "buy" {
		c.JSON(
			http.StatusOK,
			gin.H{"success": false, "reason": fmt.Sprintf("Trade type of %s is not supported.", typeParam)},
		)
		return
	}
	done, remaining, finished, err := self.core.Trade(
		exchange, typeParam, base, quote, rate, amount, getTimePoint(c))
	if err != nil {
		c.JSON(
			http.StatusOK,
			gin.H{"success": false, "reason": err.Error()},
		)
		return
	}
	c.JSON(
		http.StatusOK,
		gin.H{
			"success":   true,
			"done":      done,
			"remaining": remaining,
			"finished":  finished,
		},
	)
}

func (self *HTTPServer) Withdraw(c *gin.Context) {
	exchangeParam := c.Param("exchangeid")
	tokenParam := c.PostForm("token")
	amountParam := c.PostForm("amount")

	exchange, err := common.GetExchange(exchangeParam)
	if err != nil {
		c.JSON(
			http.StatusOK,
			gin.H{"success": false, "reason": err.Error()},
		)
		return
	}
	token, err := common.GetToken(tokenParam)
	if err != nil {
		c.JSON(
			http.StatusOK,
			gin.H{"success": false, "reason": err.Error()},
		)
		return
	}
	amount, err := hexutil.DecodeBig(amountParam)
	if err != nil {
		c.JSON(
			http.StatusOK,
			gin.H{"success": false, "reason": err.Error()},
		)
		return
	}
	log.Printf("Withdraw %s %s from %s\n", amount.Text(10), token.ID, exchange.ID())
	err = self.core.Withdraw(exchange, token, amount, getTimePoint(c))
	if err != nil {
		c.JSON(
			http.StatusOK,
			gin.H{"success": false, "reason": err.Error()},
		)
		return
	}
	c.JSON(
		http.StatusOK,
		gin.H{
			"success": true,
		},
	)
}

func (self *HTTPServer) Deposit(c *gin.Context) {
	exchangeParam := c.Param("exchangeid")
	amountParam := c.PostForm("amount")
	tokenParam := c.PostForm("token")

	exchange, err := common.GetExchange(exchangeParam)
	if err != nil {
		c.JSON(
			http.StatusOK,
			gin.H{"success": false, "reason": err.Error()},
		)
		return
	}
	token, err := common.GetToken(tokenParam)
	if err != nil {
		c.JSON(
			http.StatusOK,
			gin.H{"success": false, "reason": err.Error()},
		)
		return
	}
	amount, err := hexutil.DecodeBig(amountParam)
	if err != nil {
		c.JSON(
			http.StatusOK,
			gin.H{"success": false, "reason": err.Error()},
		)
		return
	}
	log.Printf("Depositing %s %s to %s\n", amount.Text(10), token.ID, exchange.ID())
	hash, err := self.core.Deposit(exchange, token, amount, getTimePoint(c))
	if err != nil {
		c.JSON(
			http.StatusOK,
			gin.H{"success": false, "reason": err.Error()},
		)
		return
	}
	c.JSON(
		http.StatusOK,
		gin.H{
			"success": true,
			"hash":    hash.Hex(),
		},
	)
}

func (self *HTTPServer) GetActivities(c *gin.Context) {
	log.Printf("Getting all activity records \n")
	data, err := self.core.GetRecords()
	if err != nil {
		c.JSON(
			http.StatusOK,
			gin.H{"success": false, "reason": err.Error()},
		)
	} else {
		c.JSON(
			http.StatusOK,
			gin.H{
				"success": true,
				"data":    data,
			},
		)
	}
}

func (self *HTTPServer) StopFetcher(c *gin.Context) {
	err := self.app.Stop()
	if err != nil {
		c.JSON(
			http.StatusOK,
			gin.H{"success": false, "reason": err.Error()},
		)
	} else {
		c.JSON(
			http.StatusOK,
			gin.H{
				"success": true,
			},
		)
	}
}

func (self *HTTPServer) Run() {
	self.r.GET("/prices", self.AllPrices)
	self.r.GET("/prices/:base/:quote", self.Price)
	self.r.GET("/balances", self.AllBalances)
	self.r.GET("/ebalances", self.AllEBalances)
	self.r.POST("/deposit/:exchangeid", self.Deposit)
	self.r.POST("/withdraw/:exchangeid", self.Withdraw)
	self.r.POST("/trade/:exchangeid", self.Trade)
	self.r.POST("/setrates", self.SetRate)
	self.r.GET("/getrates", self.GetRate)
	self.r.GET("/activities", self.GetActivities)

<<<<<<< HEAD
	self.r.POST("/stop-fetcher", self.StopFetcher)

	f, err := os.OpenFile("log.log", os.O_RDWR|os.O_CREATE|os.O_APPEND, 0666)
	if err != nil {
		log.Fatalf("Couldn't open log file: %v", err)
	}
	defer f.Close()
	log.SetOutput(f)

=======
>>>>>>> 73b38252
	self.r.Run(self.host)
}

func NewHTTPServer(app reserve.ReserveData, core reserve.ReserveCore, host string) *HTTPServer {
	raven.SetDSN("https://bf15053001464a5195a81bc41b644751:eff41ac715114b20b940010208271b13@sentry.io/228067")

	r := gin.Default()
	r.Use(sentry.Recovery(raven.DefaultClient, false))

	return &HTTPServer{
		app, core, host, r,
	}
}<|MERGE_RESOLUTION|>--- conflicted
+++ resolved
@@ -446,18 +446,6 @@
 	self.r.GET("/getrates", self.GetRate)
 	self.r.GET("/activities", self.GetActivities)
 
-<<<<<<< HEAD
-	self.r.POST("/stop-fetcher", self.StopFetcher)
-
-	f, err := os.OpenFile("log.log", os.O_RDWR|os.O_CREATE|os.O_APPEND, 0666)
-	if err != nil {
-		log.Fatalf("Couldn't open log file: %v", err)
-	}
-	defer f.Close()
-	log.SetOutput(f)
-
-=======
->>>>>>> 73b38252
 	self.r.Run(self.host)
 }
 
