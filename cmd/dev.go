package main

import (
	"log"
	"time"

	"github.com/KyberNetwork/reserve-data/common"
	"github.com/KyberNetwork/reserve-data/data/fetcher"
	"github.com/KyberNetwork/reserve-data/data/storage"
	"github.com/KyberNetwork/reserve-data/http"
	"github.com/KyberNetwork/reserve-data/signer"
	ethereum "github.com/ethereum/go-ethereum/common"
)

func GetConfigForDev() *Config {
	settingPath := "/go/src/github.com/KyberNetwork/reserve-data/cmd/dev_setting.json"
	addressConfig, err := common.GetAddressConfigFromFile(settingPath)
	if err != nil {
		log.Fatalf("Config file %s is not found. Error: %s", settingPath, err)
	}
	wrapperAddr := ethereum.HexToAddress(addressConfig.Wrapper)
	reserveAddr := ethereum.HexToAddress(addressConfig.Reserve)
	pricingAddr := ethereum.HexToAddress(addressConfig.Pricing)
	burnerAddr := ethereum.HexToAddress(addressConfig.FeeBurner)
	networkAddr := ethereum.HexToAddress(addressConfig.Network)

	common.SupportedTokens = map[string]common.Token{}
	tokens := []common.Token{}
	for id, t := range addressConfig.Tokens {
		tok := common.Token{
			id, t.Address, t.Decimals,
		}
		common.SupportedTokens[id] = tok
		tokens = append(tokens, tok)
	}

	storage, err := storage.NewBoltStorage("/go/src/github.com/KyberNetwork/reserve-data/cmd/dev.db")
	if err != nil {
		panic(err)
	}

	fetcherRunner := fetcher.NewTickerRunner(3*time.Second, 2*time.Second, 3*time.Second, 5*time.Second, 5*time.Second)

	fileSigner, depositSigner := signer.NewFileSigner("/go/src/github.com/KyberNetwork/reserve-data/cmd/config.json")

	exchangePool := NewDevExchangePool(
		addressConfig, fileSigner, storage,
	)

	// endpoint := "https://ropsten.infura.io"
	// endpoint := "http://blockchain:8545"
	endpoint := "https://kovan.infura.io"
	bkendpoints := []string{
		"https://kovan.infura.io",
	}

	hmac512auth := http.KNAuthentication{
		fileSigner.KNSecret,
		fileSigner.KNReadOnly,
		fileSigner.KNConfiguration,
		fileSigner.KNConfirmConf,
	}

	return &Config{
		ActivityStorage:         storage,
		DataStorage:             storage,
		FetcherStorage:          storage,
		MetricStorage:           storage,
		FetcherRunner:           fetcherRunner,
		FetcherExchanges:        exchangePool.FetcherExchanges(),
		Exchanges:               exchangePool.CoreExchanges(),
		BlockchainSigner:        fileSigner,
<<<<<<< HEAD
		EnableAuthentication:    true,
=======
		DepositSigner:           depositSigner,
		EnableAuthentication:    false,
>>>>>>> 8285b59c
		AuthEngine:              hmac512auth,
		EthereumEndpoint:        endpoint,
		BackupEthereumEndpoints: bkendpoints,
		SupportedTokens:         tokens,
		WrapperAddress:          wrapperAddr,
		PricingAddress:          pricingAddr,
		ReserveAddress:          reserveAddr,
		FeeBurnerAddress:        burnerAddr,
		NetworkAddress:          networkAddr,
	}
}<|MERGE_RESOLUTION|>--- conflicted
+++ resolved
@@ -70,12 +70,8 @@
 		FetcherExchanges:        exchangePool.FetcherExchanges(),
 		Exchanges:               exchangePool.CoreExchanges(),
 		BlockchainSigner:        fileSigner,
-<<<<<<< HEAD
 		EnableAuthentication:    true,
-=======
 		DepositSigner:           depositSigner,
-		EnableAuthentication:    false,
->>>>>>> 8285b59c
 		AuthEngine:              hmac512auth,
 		EthereumEndpoint:        endpoint,
 		BackupEthereumEndpoints: bkendpoints,
