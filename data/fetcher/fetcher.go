package fetcher

import (
	"log"
	"sync"

	"github.com/KyberNetwork/reserve-data/common"
	ethereum "github.com/ethereum/go-ethereum/common"
)

type Fetcher struct {
	storage    Storage
	exchanges  []Exchange
	blockchain Blockchain
	runner     FetcherRunner
	rmaddr     ethereum.Address
}

func NewFetcher(
	storage Storage,
	runner FetcherRunner,
	address ethereum.Address) *Fetcher {
	return &Fetcher{
		storage:    storage,
		exchanges:  []Exchange{},
		blockchain: nil,
		runner:     runner,
		rmaddr:     address,
	}
}

func (self *Fetcher) SetBlockchain(blockchain Blockchain) {
	self.blockchain = blockchain
}

func (self *Fetcher) AddExchange(exchange Exchange) {
	self.exchanges = append(self.exchanges, exchange)
}

<<<<<<< HEAD
func (self *Fetcher) fetchingFromExchanges() {
	for {
		log.Printf("waiting for signal from runner for exchange ticker")
		t := <-self.runner.GetExchangeTicker()
		log.Printf("got signal in exchange ticker with timestamp %d", common.TimeToTimepoint(t))
		self.fetchAllFromExchanges(common.TimeToTimepoint(t))
		log.Printf("fetched data from exchanges")
	}
}

func (self *Fetcher) fetchPriceFromExchangeUsingSocket(exchange Exchange, data *ConcurrentAllPriceData) {
	for {
		exdata, err := exchange.FetchPriceDataUsingSocket()
		if err != nil {
			log.Printf("Fetching data from %s failed: %v\n", exchange.Name(), err)
		}
		for pair, exchangeData := range exdata {
			// data.SetOnePrice(exchange.ID(), pair, exchangeData)
			data.UpdateOnePrice(exchange.ID(), pair, exchangeData)

			timepoint := common.GetTimepoint()
			err := self.storage.StorePrice(data.GetData(), timepoint)
			if err != nil {
				log.Printf("Storing data failed: %s\n", err)
			}
		}
	}
}

func (self *Fetcher) fetchAllPricesUsingSocket() {
	data := NewConcurrentAllPriceData()
	// start fetching
	for _, exchange := range self.exchanges {
		go self.fetchPriceFromExchangeUsingSocket(exchange, data)
	}
}

func (self *Fetcher) fetchingFromExchangesUsingSocket() {
	go self.fetchAllPricesUsingSocket()
}

func (self *Fetcher) fetchingFromBlockchain() {
	for {
		t := <-self.runner.GetBlockchainTicker()
		self.fetchAllFromBlockchain(common.TimeToTimepoint(t))
	}
}

=======
>>>>>>> 5dfce296
func (self *Fetcher) Stop() error {
	return self.runner.Stop()
}

func (self *Fetcher) Run() error {
	log.Printf("Fetcher runner is starting...")
	self.runner.Start()
	log.Printf("Fetcher runner is running...")
<<<<<<< HEAD
	go self.fetchingFromExchangesUsingSocket()
	go self.fetchingFromExchanges()
	go self.fetchingFromBlockchain()
=======
	go self.RunOrderbookFetcher()
	go self.RunAuthDataFetcher()
>>>>>>> 5dfce296
	return nil
}

func (self *Fetcher) RunAuthDataFetcher() {
	for {
		log.Printf("waiting for signal from runner auth data channel")
		t := <-self.runner.GetAuthDataTicker()
		log.Printf("got signal in auth data channel with timestamp %d", common.TimeToTimepoint(t))
		self.FetchAllAuthData(common.TimeToTimepoint(t))
		log.Printf("fetched data from exchanges")
	}
}

func (self *Fetcher) FetchAllAuthData(timepoint uint64) {
	snapshot := common.AuthDataSnapshot{
		Valid:             true,
		Timestamp:         common.GetTimestamp(),
		ExchangeBalances:  map[common.ExchangeID]common.EBalanceEntry{},
		ReserveBalances:   map[string]common.BalanceEntry{},
		PendingActivities: []common.ActivityRecord{},
	}
	bbalances := map[string]common.BalanceEntry{}
	ebalances := sync.Map{}
	estatuses := sync.Map{}
	bstatuses := sync.Map{}
	pendings, err := self.storage.GetPendingActivities()
	if err != nil {
		log.Printf("Getting pending activites failed: %s\n", err)
		return
	}
	wait := sync.WaitGroup{}
	for _, exchange := range self.exchanges {
		wait.Add(1)
		go self.FetchAuthDataFromExchange(
			&wait, exchange, &ebalances, &estatuses,
			pendings, timepoint)
	}
	wait.Wait()
	self.FetchAuthDataFromBlockchain(
		bbalances, &bstatuses, pendings, timepoint)
	snapshot.ReturnTime = common.GetTimestamp()
	err = self.PersistSnapshot(
		&ebalances, bbalances, &estatuses, &bstatuses,
		pendings, &snapshot, timepoint)
	if err != nil {
		log.Printf("Storing exchange balances failed: %s\n", err)
		return
	}
}

func (self *Fetcher) FetchAuthDataFromBlockchain(
	allBalances map[string]common.BalanceEntry,
	allStatuses *sync.Map,
	pendings []common.ActivityRecord,
	timepoint uint64) {
	// we apply double check strategy to mitigate race condition on exchange side like this:
	// 1. Get list of pending activity status (A)
	// 2. Get list of balances (B)
	// 3. Get list of pending activity status again (C)
	// 4. if C != A, repeat 1, otherwise return A, B
	var balances map[string]common.BalanceEntry
	var statuses map[common.ActivityID]common.ActivityStatus
	var err error
	for {
		preStatuses := self.FetchStatusFromBlockchain(pendings)
		balances, err = self.FetchBalanceFromBlockchain(timepoint)
		if err != nil {
			log.Printf("Fetching blockchain balances failed: %v\n", err)
			break
		}
		statuses = self.FetchStatusFromBlockchain(pendings)
		if unchanged(preStatuses, statuses) {
			break
		}
	}
	if err == nil {
		for k, v := range balances {
			allBalances[k] = v
		}
		for id, activityStatus := range statuses {
			allStatuses.Store(id, activityStatus)
		}
	}
}

func (self *Fetcher) FetchBalanceFromBlockchain(timepoint uint64) (map[string]common.BalanceEntry, error) {
	return self.blockchain.FetchBalanceData(self.rmaddr, timepoint)
}

func (self *Fetcher) FetchStatusFromBlockchain(pendings []common.ActivityRecord) map[common.ActivityID]common.ActivityStatus {
	result := map[common.ActivityID]common.ActivityStatus{}
	for _, activity := range pendings {
		if activity.IsBlockchainPending() && (activity.Action == "set_rates" || activity.Action == "deposit" || activity.Action == "withdraw") {
			tx := ethereum.HexToHash(activity.Result["tx"].(string))
			if tx.Big().IsInt64() && tx.Big().Int64() == 0 {
				continue
			}
			isMined, err := self.blockchain.IsMined(tx)
			if isMined {
				result[activity.ID] = common.ActivityStatus{
					activity.ExchangeStatus,
					activity.Result["tx"].(string),
					"mined",
					err,
				}
			}
		}
	}
	return result
}

func unchanged(pre, post map[common.ActivityID]common.ActivityStatus) bool {
	if len(pre) != len(post) {
		return false
	} else {
		for k, v := range pre {
			vpost, found := post[k]
			if !found {
				return false
			}
			if v.ExchangeStatus != vpost.ExchangeStatus ||
				v.MiningStatus != vpost.MiningStatus ||
				v.Tx != vpost.Tx {
				return false
			}
		}
	}
	return true
}

func (self *Fetcher) PersistSnapshot(
	ebalances *sync.Map,
	bbalances map[string]common.BalanceEntry,
	estatuses *sync.Map,
	bstatuses *sync.Map,
	pendings []common.ActivityRecord,
	snapshot *common.AuthDataSnapshot,
	timepoint uint64) error {

	allEBalances := map[common.ExchangeID]common.EBalanceEntry{}
	ebalances.Range(func(key, value interface{}) bool {
		v := value.(common.EBalanceEntry)
		allEBalances[key.(common.ExchangeID)] = v
		if !v.Valid {
			snapshot.Valid = false
			snapshot.Error = v.Error
		}
		return true
	})

	pendingActivities := []common.ActivityRecord{}
	for _, activity := range pendings {
		status, _ := estatuses.Load(activity.ID)
		var activityStatus common.ActivityStatus
		if status != nil {
			activityStatus := status.(common.ActivityStatus)
			log.Printf("In PersistSnapshot: exchange activity status for %+v: %+v", activity.ID, activityStatus)
			if activityStatus.Error == nil {
				if activity.IsExchangePending() {
					activity.ExchangeStatus = activityStatus.ExchangeStatus
				}
				if activity.Result["tx"] != nil && activity.Result["tx"].(string) == "" {
					activity.Result["tx"] = activityStatus.Tx
				}
			} else {
				snapshot.Valid = false
				snapshot.Error = activityStatus.Error.Error()
			}
		}
		status, _ = bstatuses.Load(activity.ID)
		if status != nil {
			activityStatus = status.(common.ActivityStatus)
			log.Printf("In PersistSnapshot: blockchain activity status for %+v: %+v", activity.ID, activityStatus)
			if activityStatus.Error == nil {
				if activity.IsBlockchainPending() {
					activity.MiningStatus = activityStatus.MiningStatus
				}
			} else {
				snapshot.Valid = false
				snapshot.Error = activityStatus.Error.Error()
			}
		}
		log.Printf("Aggregate statuses, final activity: %+v", activity)
		if activity.IsPending() {
			pendingActivities = append(pendingActivities, activity)
		}
		err := self.storage.UpdateActivity(activity.ID, activity)
		if err != nil {
			snapshot.Valid = false
			snapshot.Error = err.Error()
		}
	}
	// note: only update status when it's pending status
	snapshot.ExchangeBalances = allEBalances
	snapshot.ReserveBalances = bbalances
	snapshot.PendingActivities = pendingActivities
	return self.storage.StoreAuthSnapshot(snapshot, timepoint)
}

func (self *Fetcher) FetchAuthDataFromExchange(
	wg *sync.WaitGroup, exchange Exchange,
	allBalances *sync.Map, allStatuses *sync.Map,
	pendings []common.ActivityRecord,
	timepoint uint64) {
	defer wg.Done()
	// we apply double check strategy to mitigate race condition on exchange side like this:
	// 1. Get list of pending activity status (A)
	// 2. Get list of balances (B)
	// 3. Get list of pending activity status again (C)
	// 4. if C != A, repeat 1, otherwise return A, B
	var balances common.EBalanceEntry
	var statuses map[common.ActivityID]common.ActivityStatus
	var err error
	for {
		preStatuses := self.FetchStatusFromExchange(exchange, pendings, timepoint)
		balances, err = exchange.FetchEBalanceData(timepoint)
		if err != nil {
			log.Printf("Fetching exchange balances from %s failed: %v\n", exchange.Name(), err)
			break
		}
		statuses = self.FetchStatusFromExchange(exchange, pendings, timepoint)
		if unchanged(preStatuses, statuses) {
			break
		}
	}
	if err == nil {
		allBalances.Store(exchange.ID(), balances)
		for id, activityStatus := range statuses {
			allStatuses.Store(id, activityStatus)
		}
	}
}

func (self *Fetcher) FetchStatusFromExchange(exchange Exchange, pendings []common.ActivityRecord, timepoint uint64) map[common.ActivityID]common.ActivityStatus {
	result := map[common.ActivityID]common.ActivityStatus{}
	for _, activity := range pendings {
		if activity.IsExchangePending() && activity.Destination == string(exchange.ID()) {
			var err error
			var status string
			var tx string
			id := activity.ID
			if activity.Action == "trade" {
				status, err = exchange.OrderStatus(id, timepoint)
			} else if activity.Action == "deposit" {
				status, err = exchange.DepositStatus(id, timepoint)
				log.Printf("Got deposit status for %v: (%s), error(%v)", activity, status, err)
			} else if activity.Action == "withdraw" {
				tx = activity.Result["tx"].(string)
				status, tx, err = exchange.WithdrawStatus(id, timepoint)
				log.Printf("Got withdraw status for %v: (%s), error(%v)", activity, status, err)
			} else {
				continue
			}
			result[id] = common.ActivityStatus{
				status, tx, activity.MiningStatus, err,
			}
		}
	}
	return result
}

func (self *Fetcher) RunOrderbookFetcher() {
	for {
		log.Printf("waiting for signal from runner orderbook channel")
		t := <-self.runner.GetOrderbookTicker()
		log.Printf("got signal in orderbook channel with timestamp %d", common.TimeToTimepoint(t))
		self.FetchOrderbook(common.TimeToTimepoint(t))
		log.Printf("fetched data from exchanges")
	}
}

func (self *Fetcher) FetchOrderbook(timepoint uint64) {
	data := NewConcurrentAllPriceData()
	// start fetching
	wait := sync.WaitGroup{}
	for _, exchange := range self.exchanges {
		wait.Add(1)
		go self.fetchPriceFromExchange(&wait, exchange, data, timepoint)
	}
	wait.Wait()
	err := self.storage.StorePrice(data.GetData(), timepoint)
	if err != nil {
		log.Printf("Storing data failed: %s\n", err)
	}
}

func (self *Fetcher) fetchPriceFromExchange(wg *sync.WaitGroup, exchange Exchange, data *ConcurrentAllPriceData, timepoint uint64) {
	defer wg.Done()
	exdata, err := exchange.FetchPriceData(timepoint)
	if err != nil {
		log.Printf("Fetching data from %s failed: %v\n", exchange.Name(), err)
	}
	for pair, exchangeData := range exdata {
		data.SetOnePrice(exchange.ID(), pair, exchangeData)
	}
}<|MERGE_RESOLUTION|>--- conflicted
+++ resolved
@@ -37,7 +37,6 @@
 	self.exchanges = append(self.exchanges, exchange)
 }
 
-<<<<<<< HEAD
 func (self *Fetcher) fetchingFromExchanges() {
 	for {
 		log.Printf("waiting for signal from runner for exchange ticker")
@@ -86,8 +85,6 @@
 	}
 }
 
-=======
->>>>>>> 5dfce296
 func (self *Fetcher) Stop() error {
 	return self.runner.Stop()
 }
@@ -96,14 +93,9 @@
 	log.Printf("Fetcher runner is starting...")
 	self.runner.Start()
 	log.Printf("Fetcher runner is running...")
-<<<<<<< HEAD
 	go self.fetchingFromExchangesUsingSocket()
 	go self.fetchingFromExchanges()
 	go self.fetchingFromBlockchain()
-=======
-	go self.RunOrderbookFetcher()
-	go self.RunAuthDataFetcher()
->>>>>>> 5dfce296
 	return nil
 }
 
